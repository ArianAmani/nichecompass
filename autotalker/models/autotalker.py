"""
This module contains the Autotalker model. Different analysis capabilities are
integrated directly into the model API for easy use.
"""

from typing import Literal, List, Optional, Tuple, Union

import mlflow
import numpy as np
import pandas as pd
import scanpy as sc
import scipy.sparse as sp
import torch
from anndata import AnnData
from scipy.special import erfc

from autotalker.data import (initialize_dataloaders,
                             prepare_data,
                             SpatialAnnTorchDataset)
from autotalker.modules import VGPGAE
from autotalker.train import Trainer
from .basemodelmixin import BaseModelMixin


class Autotalker(BaseModelMixin):
    """
    Autotalker model class.

    Parameters
    ----------
    adata:
        AnnData object with gene expression raw counts stored in
        ´adata.layers[counts_key]´ or ´adata.X´, depending on ´counts_key´,
        sparse adjacency matrix stored in ´adata.obsp[adj_key]´, gene program
        names stored in ´adata.uns[gp_names_key]´, and binary gene program
        targets and sources masks stored in ´adata.varm[gp_targets_mask_key]´
        and ´adata.varm[gp_sources_mask_key]´ respectively.
    adata_atac:
        Optional AnnData object with paired spatial chromatin accessibility
        raw counts stored in ´adata_atac.X´, and sparse boolean chromatin
        accessibility targets and sources masks stored in
        ´adata_atac.varm[ca_targets_mask_key]´ and
        ´adata_atac.varm[ca_sources_mask_key]´ respectively.
    counts_key:
        Key under which the gene expression raw counts are stored in
        ´adata.layer´. If ´None´, uses ´adata.X´ as counts. 
    adj_key:
        Key under which the sparse adjacency matrix is stored in ´adata.obsp´.
    gp_names_key:
        Key under which the gene program names are stored in ´adata.uns´.
    active_gp_names_key:
        Key under which the active gene program names will be stored in 
        ´adata.uns´.
    gp_targets_mask_key:
        Key under which the gene program targets mask is stored in ´adata.varm´.
    gp_sources_mask_key:
        Key under which the gene program sources mask is stored in ´adata.varm´.
    ca_targets_mask_key:
        Key under which the chromatin accessibility targets mask is stored in
        ´adata_atac.varm´.
    ca_sources_mask_key:
        Key under which the chromatin accessibility sources mask is stored in
        ´adata_atac.varm´.
    latent_key:
        Key under which the latent / gene program representation of active gene
        programs will be stored in ´adata.obsm´ after model training.
    condition_key:
        Key under which the conditions are stored in ´adata.obs´.
    cond_embed_key:
        Key under which the conditional embeddings will be stored in
        ´adata.uns´.
    cond_embed_injection:
        List of VGPGAE modules in which the conditional embedding is injected.
    genes_idx_key:
        Key in ´adata.uns´ where the index of a concatenated vector of target
        and source genes that are in the gene program masks are stored.    
    target_genes_idx_key:
        Key in ´adata.uns´ where the index of target genes that are in the gene
        program masks are stored.
    source_genes_idx_key:
        Key in ´adata.uns´ where the index of source genes that are in the gene
        program masks are stored.
    peaks_idx_key:
        Key in ´adata_atac.uns´ where the index of a concatenated vector of
        target and source peaks that are in the chromatin accessibility masks
        are stored.          
    target_peaks_idx_key:
        Key in ´adata_atac.uns´ where the index of target peaks that are in the
        chromatin accessibility masks are stored.
    source_peaks_idx_key:
        Key in ´adata_atac.uns´ where the index of source peaks that are in the
        chromatin accessibility masks are stored.
    recon_adj_key:
        Key in ´adata.obsp´ where the reconstructed adjacency matrix edge
        probabilities will be stored.
    agg_alpha_key:
        Key in ´adata.obsp´ where the attention weights of the gene expression
        node label aggregator will be stored.
    include_edge_recon_loss:
        If `True`, includes the edge reconstruction loss in the backpropagation.
    include_gene_expr_recon_loss:
        If `True`, includes the gene expression reconstruction loss in the
        backpropagation.
    include_chrom_access_recon_loss:
        If `True`, includes the chromatin accessibility reconstruction loss in
        the backpropagation.
    include_cond_contrastive_loss:
        If `True`, includes the conditional contrastive loss in the
        backpropagation.
    gene_expr_recon_dist:
        The distribution used for gene expression reconstruction. If `nb`, uses
        a negative binomial distribution. If `zinb`, uses a zero-inflated
        negative binomial distribution.
    log_variational:
        If ´True´, transforms x by log(x+1) prior to encoding for numerical 
        stability (not for normalization).
    node_label_method:
        Node label method that will be used for omics reconstruction. If ´self´,
        uses only the input features of the node itself as node labels for omics
        reconstruction. If ´one-hop-sum´, uses a concatenation of the node's
        input features with the sum of the input features of all nodes in the
        node's one-hop neighborhood. If ´one-hop-norm´, uses a concatenation of
        the node`s input features with the node's one-hop neighbors input
        features normalized as per Kipf, T. N. & Welling, M. Semi-Supervised
        Classification with Graph Convolutional Networks. arXiv [cs.LG] (2016).
        If ´one-hop-attention´, uses a concatenation of the node`s input
        features with the node's one-hop neighbors input features weighted by an
        attention mechanism.
    active_gp_thresh_ratio:
        Ratio that determines which gene programs are considered active and are
        used in the latent representation after model training. All inactive
        gene programs will be dropped during model training after a determined
        number of epochs. Aggregations of the absolute values of the gene
        weights of the gene expression decoder per gene program are calculated.
        The maximum value, i.e. the value of the gene program with the highest
        aggregated value will be used as a benchmark and all gene programs whose
        aggregated value is smaller than ´active_gp_thresh_ratio´ times this
        maximum value will be set to inactive. If ´==0´, all gene programs will
        be considered active. More information can be found in 
        ´self.model.get_active_gp_mask()´.
    n_layers_encoder:
        Number of GNN layers in the encoder.
    n_hidden_encoder:
        Number of nodes in the encoder hidden layers. If ´None´ is determined
        automatically based on the number of input genes and gene programs.
    conv_layer_encoder:
        Convolutional layer used as GNN in the encoder.
    encoder_n_attention_heads:
        Only relevant if ´conv_layer_encoder == gatv2conv´. Number of attention
        heads used in the GNN layers of the encoder.
    dropout_rate_encoder:
        Probability that nodes will be dropped in the encoder during training.
    dropout_rate_graph_decoder:
        Probability that nodes will be dropped in the graph decoder during 
        training.
    conditions:
        Condition names to get the right encoding when used after reloading.
    n_addon_gps:
        Number of addon gene programs (i.e. gene programs that are not included
        in masks but can be learned de novo).
    n_cond_embed:
        Number of conditional embedding nodes.
    kwargs:
        Autotalker kwargs (to support legacy versions).
    """
    def __init__(self,
                 adata: AnnData,
                 adata_atac: Optional[AnnData]=None,
                 counts_key: Optional[str]="counts",
                 adj_key: str="spatial_connectivities",
                 gp_names_key: str="autotalker_gp_names",
                 active_gp_names_key: str="autotalker_active_gp_names",
                 gp_targets_mask_key: str="autotalker_gp_targets",
                 gp_sources_mask_key: str="autotalker_gp_sources",
                 ca_targets_mask_key: Optional[str]="autotalker_ca_targets",
                 ca_sources_mask_key: Optional[str]="autotalker_ca_sources",
                 latent_key: str="autotalker_latent",
                 condition_key: Optional[str]=None,
                 cond_embed_key: Optional[str]="autotalker_cond_embed",
                 cond_embed_injection: Optional[List]=["gene_expr_decoder",
                                                       "chrom_access_decoder"],
                 genes_idx_key: str="autotalker_genes_idx",
                 target_genes_idx_key: str="autotalker_target_genes_idx",
                 source_genes_idx_key: str="autotalker_source_genes_idx",
                 peaks_idx_key: str="autotalker_peaks_idx",
                 target_peaks_idx_key: str="autotalker_target_peaks_idx",
                 source_peaks_idx_key: str="autotalker_source_peaks_idx",
                 recon_adj_key: Optional[str]="autotalker_recon_connectivities",
                 agg_alpha_key: Optional[str]="autotalker_agg_alpha",
                 include_edge_recon_loss: bool=True,
                 include_gene_expr_recon_loss: bool=True,
                 include_chrom_access_recon_loss: Optional[bool]=True,
                 include_cond_contrastive_loss: bool=True,
                 gene_expr_recon_dist: Literal["nb", "zinb"]="nb",
                 log_variational: bool=True,
                 node_label_method: Literal[
                    "self",
                    "one-hop-sum",
                    "one-hop-norm",
                    "one-hop-attention"]="one-hop-attention",
                 active_gp_thresh_ratio: float=0.05,
                 n_layers_encoder: int=1,
                 n_hidden_encoder: Optional[int]=None,
                 conv_layer_encoder: Literal["gcnconv", "gatv2conv"]="gcnconv",
                 encoder_n_attention_heads: Optional[int]=4,
                 dropout_rate_encoder: float=0.,
                 dropout_rate_graph_decoder: float=0.,
                 conditions: Optional[list]=None, 
                 n_addon_gps: int=0,
                 n_cond_embed: Optional[int]=None,
                 **kwargs):
        self.adata = adata
        self.adata_atac = adata_atac

        self.counts_key_ = counts_key
        self.adj_key_ = adj_key
        self.gp_names_key_ = gp_names_key
        self.active_gp_names_key_ = active_gp_names_key
        self.gp_targets_mask_key_ = gp_targets_mask_key
        self.gp_sources_mask_key_ = gp_sources_mask_key
        self.ca_targets_mask_key_ = ca_targets_mask_key
        self.ca_sources_mask_key_ = ca_sources_mask_key
        self.latent_key_ = latent_key
        self.condition_key_ = condition_key
        self.cond_embed_key_ = cond_embed_key
        self.cond_embed_injection_ = cond_embed_injection
        self.genes_idx_key_ = genes_idx_key
        self.target_genes_idx_key_ = target_genes_idx_key
        self.source_genes_idx_key_ = source_genes_idx_key
        self.peaks_idx_key_ = peaks_idx_key
        self.target_peaks_idx_key_ = target_peaks_idx_key
        self.source_peaks_idx_key_ = source_peaks_idx_key
        self.recon_adj_key_ = recon_adj_key
        self.agg_alpha_key_ = agg_alpha_key
        self.include_edge_recon_loss_ = include_edge_recon_loss
        self.include_gene_expr_recon_loss_ = include_gene_expr_recon_loss
        self.include_chrom_access_recon_loss_ = include_chrom_access_recon_loss
        self.include_cond_contrastive_loss_ = include_cond_contrastive_loss
        self.gene_expr_recon_dist_ = gene_expr_recon_dist
        self.log_variational_ = log_variational
        self.node_label_method_ = node_label_method
        self.active_gp_thresh_ratio_ = active_gp_thresh_ratio

        # Retrieve gene program masks
        if gp_targets_mask_key in adata.varm:
            gp_targets_mask = adata.varm[gp_targets_mask_key].T
        else:
            raise ValueError("Please specify an adequate ´gp_targets_mask_key´ "
                             "for your adata object. The targets mask needs to "
                             "be stored in ´adata.varm[gp_targets_mask_key]´. "
                             " If you do not want to mask gene expression "
                             "reconstruction, you can create a mask of 1s that"
                             " allows all gene program latent nodes to "
                             "reconstruct all genes.")
        # NOTE: dtype can be changed to bool and should be able to handle sparse
        # mask
        self.gp_mask_ = torch.tensor(gp_targets_mask, dtype=torch.float32)
        if node_label_method != "self":
            if gp_sources_mask_key in adata.varm:
                gp_sources_mask = adata.varm[gp_sources_mask_key].T
            else:
                raise ValueError("Please specify an adequate "
                                 "´gp_sources_mask_key´ for your adata object. "
                                 "The sources mask needs to be stored in "
                                 "´adata.varm[gp_sources_mask_key]´. If you do "
                                 "not want to mask gene expression "
                                 "reconstruction, you can create a mask of 1s "
                                 " that allows all gene program latent nodes to"
                                 " reconstruct all genes.")
            # Horizontally concatenate targets and sources masks
            # NOTE: dtype can be changed to bool and should be able to handle
            # sparse mask
            self.gp_mask_ = torch.cat(
                (self.gp_mask_, torch.tensor(gp_sources_mask, 
                dtype=torch.float32)), dim=1)
        
        # Retrieve chromatin accessibility masks
        if adata_atac is None:
            self.ca_mask_ = None
        else:
            if ca_targets_mask_key in adata_atac.varm:
                ca_targets_mask = adata_atac.varm[ca_targets_mask_key].T.tocoo()
            else:
                raise ValueError("Please specify an adequate "
                                 "´ca_targets_mask_key´ for your adata_atac "
                                 "object. The targets mask needs to be stored "
                                 "in ´adata_atac.varm[ca_targets_mask_key]´. If"
                                 " you do not want to mask chromatin "
                                 " accessibility reconstruction, you can create"
                                 " a mask of 1s that allows all gene program "
                                 "latent nodes to reconstruct all peaks.")
            self.ca_mask_ = torch.sparse_coo_tensor(
                indices=[ca_targets_mask.row, ca_targets_mask.col],
                values=ca_targets_mask.data,
                size=ca_targets_mask.shape,
                dtype=torch.bool)
            if node_label_method != "self":
                if ca_sources_mask_key in adata_atac.varm:
                    ca_sources_mask = adata_atac.varm[
                        ca_sources_mask_key].T.tocoo()
                else:
                    raise ValueError("Please specify an adequate "
                                    "´ca_sources_mask_key´ for your adata_atac "
                                    "object. The sources mask needs to be "
                                    "stored in "
                                    "´adata_atac.varm[ca_sources_mask_key]´. If"
                                    "you do not want to mask chromatin "
                                    " accessibility reconstruction, you can "
                                    "create a mask of 1s that allows all gene "
                                    "program latent nodes to reconstruct all "
                                    "peaks.")
                # Horizontally concatenate targets and sources masks
                ca_combined_mask_row = np.concatenate(
                    (ca_targets_mask.row, ca_sources_mask.row), axis=0)
                ca_combined_mask_col = np.concatenate(
                    (ca_targets_mask.col, (ca_sources_mask.col + 
                                           ca_targets_mask.shape[1])), axis=0)
                ca_combined_mask_data = np.concatenate(
                    (ca_targets_mask.data, ca_sources_mask.data), axis=0)
                self.ca_mask_ = torch.sparse_coo_tensor(
                    indices=[ca_combined_mask_row, ca_combined_mask_col],
                    values=ca_combined_mask_data,
                    size=(ca_targets_mask.shape[0],
                          (ca_targets_mask.shape[1] + 
                           ca_sources_mask.shape[1])),
                    dtype=torch.bool)
                
        # Retrieve index of genes in gp mask
        self.genes_idx_ = adata.uns[genes_idx_key]
        self.target_genes_idx_ = adata.uns[target_genes_idx_key]
        self.source_genes_idx_ = adata.uns[source_genes_idx_key]

        # Retrieve index of peaks in ca mask
        if adata_atac is not None:
            self.peaks_idx_ = adata_atac.uns[peaks_idx_key]
            self.target_peaks_idx_ = adata_atac.uns[target_peaks_idx_key]
            self.source_peaks_idx_ = adata_atac.uns[source_peaks_idx_key]
        else:
            self.peaks_idx_ = None
            self.target_peaks_idx_ = None
            self.source_peaks_idx_ = None

        # Determine VGPGAE inputs
        self.n_input_ = adata.n_vars
        self.n_output_genes_ = adata.n_vars
        if node_label_method != "self":
            # Target and source genes are concatenated in output
            self.n_output_genes_ *= 2
        if adata_atac is not None:
            if not np.all(adata.obs.index == adata_atac.obs.index):
                raise ValueError("Please make sure that 'adata' and "
                                 "'adata_atac' contain the same observations in"
                                 " the same order.")
            # Peaks are concatenated to genes in input
            self.n_input_ += adata_atac.n_vars
            self.n_output_peaks_ = adata_atac.n_vars
            if node_label_method != "self":
                # Target and source peaks are concatenated in output
                self.n_output_peaks_ *= 2
        else:
            self.n_output_peaks_ = 0
        self.n_layers_encoder_ = n_layers_encoder
        self.conv_layer_encoder_ = conv_layer_encoder
        if conv_layer_encoder == "gatv2conv":
            self.encoder_n_attention_heads_ = encoder_n_attention_heads
        else:
            self.encoder_n_attention_heads_ = 0
        self.dropout_rate_encoder_ = dropout_rate_encoder
        self.dropout_rate_graph_decoder_ = dropout_rate_graph_decoder
        self.n_nonaddon_gps_ = len(self.gp_mask_)
        self.n_addon_gps_ = n_addon_gps

        # Determine dimensionality of conditional embedding if not provided
        if n_cond_embed is None:
            n_cond_embed = self.n_nonaddon_gps_
        self.n_cond_embed_ = n_cond_embed

        # Determine dimensionality of hidden encoder layer if not provided
        if n_hidden_encoder is None:
            if self.n_input_ > (2 * self.n_nonaddon_gps_):
                n_hidden_encoder = int(self.n_input_ / 2)
            else:
                n_hidden_encoder = self.n_nonaddon_gps_
        self.n_hidden_encoder_ = n_hidden_encoder

        # Retrieve conditions
        if conditions is None:
            if condition_key is not None:
                self.conditions_ = adata.obs[condition_key].unique().tolist()
            else:
                self.conditions_ = []
        else:
            self.conditions_ = conditions
        
        # Validate counts layer key and counts values
        if counts_key is not None and counts_key not in adata.layers:
            raise ValueError("Please specify an adequate ´counts_key´. By "
                             "default the counts are assumed to be stored in "
                             "data.layers['counts'].")
        if include_gene_expr_recon_loss and log_variational:
            if counts_key is None:
                x = adata.X
            else:
                x = adata.layers[counts_key]
            if (x < 0).sum() > 0:
                raise ValueError("Please make sure that "
                                 "´adata.layers[counts_key]´ contains the"
                                 " raw counts (not log library size "
                                 "normalized) if ´include_gene_expr_recon_loss´"
                                 " is ´True´ and ´log_variational´ is ´True´. "
                                 "If you want to use log library size "
                                 " normalized counts, make sure that "
                                 "´log_variational´ is ´False´.")

        # Validate adjacency key
        if adj_key not in adata.obsp:
            raise ValueError("Please specify an adequate ´adj_key´. "
                             "By default the adjacency matrix is assumed to be "
                             "stored in adata.obsm['spatial_connectivities'].")

        # Validate gp key
        if gp_names_key not in adata.uns:
            raise ValueError("Please specify an adequate ´gp_names_key´. "
                             "By default the gene program names are assumed to "
                             "be stored in adata.uns['autotalker_gp_names'].")

        # Validate condition key
        if condition_key is not None and condition_key not in adata.obs:
            raise ValueError("Please specify an adequate ´condition_key´. "
                             "The conditions need to be stored in "
                             "adata.obs[condition_key].")
        
        # Initialize model with Variational Gene Program Graph Autoencoder 
        # neural network module
        self.model = VGPGAE(
            n_input=self.n_input_,
            n_layers_encoder=self.n_layers_encoder_,
            n_hidden_encoder=self.n_hidden_encoder_,
            n_nonaddon_gps=self.n_nonaddon_gps_,
            n_addon_gps=self.n_addon_gps_,
            n_cond_embed=self.n_cond_embed_,
            n_output_genes=self.n_output_genes_,
            n_output_peaks=self.n_output_peaks_,
            gene_expr_decoder_mask=self.gp_mask_,
            chrom_access_decoder_mask=self.ca_mask_,
            genes_idx=self.genes_idx_,
            target_genes_idx=self.target_genes_idx_,
            source_genes_idx=self.source_genes_idx_,
            peaks_idx=self.peaks_idx_,
            target_peaks_idx=self.target_peaks_idx_,
            source_peaks_idx=self.source_peaks_idx_,
            conditions=self.conditions_,
            conv_layer_encoder=self.conv_layer_encoder_,
            encoder_n_attention_heads=self.encoder_n_attention_heads_,
            dropout_rate_encoder=self.dropout_rate_encoder_,
            dropout_rate_graph_decoder=self.dropout_rate_graph_decoder_,
            include_edge_recon_loss=self.include_edge_recon_loss_,
            include_gene_expr_recon_loss=self.include_gene_expr_recon_loss_,
            include_chrom_access_recon_loss=self.include_chrom_access_recon_loss_,
            include_cond_contrastive_loss=self.include_cond_contrastive_loss_,
            gene_expr_recon_dist=self.gene_expr_recon_dist_,
            node_label_method=self.node_label_method_,
            active_gp_thresh_ratio=self.active_gp_thresh_ratio_,
            log_variational=self.log_variational_,
            cond_embed_injection=self.cond_embed_injection_)

        self.is_trained_ = False

        # Store init params for saving and loading
        self.init_params_ = self._get_init_params(locals())

    def train(self,
              n_epochs: int=100,
              n_epochs_all_gps: int=25,
              n_epochs_no_edge_recon: int=0,
              n_epochs_no_cond_contrastive: int=5,
              lr: float=0.001,
              weight_decay: float=0.,
              lambda_edge_recon: Optional[float]=500000.,
              lambda_gene_expr_recon: float=100.,
              lambda_chrom_access_recon: float=10.,
              lambda_cond_contrastive: float=0.,
              contrastive_logits_ratio: float=0.125,
              lambda_group_lasso: float=0.,
              lambda_l1_masked: float=0.,
              min_gp_genes_l1_masked: int=0,
              lambda_l1_addon: float=0.,
              edge_val_ratio: float=0.1,
              node_val_ratio: float=0.1,
              edge_batch_size: int=256,
              node_batch_size: Optional[int]=None,
              mlflow_experiment_id: Optional[str]=None,
              retrieve_cond_embeddings: bool=False,
              retrieve_recon_edge_probs: bool=False,
              retrieve_att_weights: bool=False,
              **trainer_kwargs):
        """
        Train the Autotalker model.
        
        Parameters
        ----------
        n_epochs:
            Number of epochs.
        n_epochs_all_gps:
            Number of epochs during which all gene programs are used for model
            training. After that only active gene programs are retained.
        n_epochs_no_edge_recon:
            Number of epochs during which the edge reconstruction loss is
            excluded from backpropagation for pretraining using the other loss
            components.
        n_epochs_no_cond_contrastive:
            Number of epochs during which the conditional contrastive loss is
            excluded from backpropagation for pretraining using the other
            loss components.
        lr:
            Learning rate.
        weight_decay:
            Weight decay (L2 penalty).
        lambda_edge_recon:
            Lambda (weighting factor) for the edge reconstruction loss. If ´>0´,
            this will enforce gene programs to be meaningful for edge
            reconstruction and, hence, to preserve spatial colocalization
            information.
        lambda_gene_expr_recon:
            Lambda (weighting factor) for the gene expression reconstruction
            loss. If ´>0´, this will enforce interpretable gene programs that
            can be combined in a linear way to reconstruct gene expression.
        lambda_chrom_access_recon:
            Lambda (weighting factor) for the chromatin accessibility
            reconstruction loss. If ´>0´, this will enforce interpretable gene
            programs that can be combined in a linear way to reconstruct
            chromatin accessibility.
        lambda_cond_contrastive:
            Lambda (weighting factor) for the conditional contrastive loss. If
            ´>0´, this will enforce observations from different conditions with
            very similar latent representations to become more similar and 
            observations with different latent representations to become more
            different.
        contrastive_logits_ratio:
            Ratio for determining the contrastive logits for the conditional
            contrastive loss. The top (´contrastive_logits_ratio´ * 100)% logits
            of sampled negative edges with nodes from different conditions serve
            as positive labels for the contrastive loss and the bottom
            (´contrastive_logits_ratio´ * 100)% logits of sampled negative edges
            with nodes from different conditions serve as negative labels.
        lambda_group_lasso:
            Lambda (weighting factor) for the group lasso regularization loss of
            gene programs. If ´>0´, this will enforce sparsity of gene programs.
        lambda_l1_masked:
            Lambda (weighting factor) for the L1 regularization loss of genes in
            masked gene programs. If ´>0´, this will enforce sparsity of genes
            in masked gene programs.
        min_gp_genes_l1_masked:
            The minimum number of genes that need to be in a gene program for
            the L1 regularization loss to be applied to the gene program.
        lambda_l1_addon:
            Lambda (weighting factor) for the L1 regularization loss of genes in
            addon gene programs. If ´>0´, this will enforce sparsity of genes in
            addon gene programs.
        edge_val_ratio:
            Fraction of the data that is used as validation set on edge-level.
            The rest of the data will be used as training set on edge-level.
        node_val_ratio:
            Fraction of the data that is used as validation set on node-level.
            The rest of the data will be used as training set on node-level.
        edge_batch_size:
            Batch size for the edge-level dataloaders.
        node_batch_size:
            Batch size for the node-level dataloaders. If ´None´, is
            automatically determined based on ´edge_batch_size´.
        mlflow_experiment_id:
            ID of the Mlflow experiment used for tracking training parameters
            and metrics.
        retrieve_cond_embeddings:
            If ´True´, retrieve the conditional embeddings after model training
            is finished if multiple conditions are present.
        retrieve_recon_edge_probs:
            If ´True´, retrieve the reconstructed edge probabilities after model
            training is finished.
        retrieve_att_weights:
            If ´True´, retrieve the node label aggregation attention weights
            after model training is finished if ´one-hop-attention´ was used
            for node label aggregation.
        trainer_kwargs:
            Kwargs for the model Trainer.
        """
        self.trainer = Trainer(
            adata=self.adata,
            adata_atac=self.adata_atac,
            model=self.model,
            counts_key=self.counts_key_,
            adj_key=self.adj_key_,
            gp_targets_mask_key=self.gp_targets_mask_key_,
            gp_sources_mask_key=self.gp_sources_mask_key_,
            condition_key=self.condition_key_,
            edge_val_ratio=edge_val_ratio,
            node_val_ratio=node_val_ratio,
            edge_batch_size=edge_batch_size,
            node_batch_size=node_batch_size,
            **trainer_kwargs)

        self.trainer.train(
            n_epochs=n_epochs,
            n_epochs_no_edge_recon=n_epochs_no_edge_recon,
            n_epochs_no_cond_contrastive=n_epochs_no_cond_contrastive,
            n_epochs_all_gps=n_epochs_all_gps,
            lr=lr,
            weight_decay=weight_decay,
            lambda_edge_recon=lambda_edge_recon,
            lambda_gene_expr_recon=lambda_gene_expr_recon,
            lambda_chrom_access_recon=lambda_chrom_access_recon,
            lambda_cond_contrastive=lambda_cond_contrastive,
            contrastive_logits_ratio=contrastive_logits_ratio,
            lambda_group_lasso=lambda_group_lasso,
            lambda_l1_masked=lambda_l1_masked,
            min_gp_genes_l1_masked=min_gp_genes_l1_masked,
            lambda_l1_addon=lambda_l1_addon,
            mlflow_experiment_id=mlflow_experiment_id)
        
        self.is_trained_ = True

        self.adata.obsm[self.latent_key_], _ = self.get_latent_representation(
           adata=self.adata,
           counts_key=self.counts_key_,
           adj_key=self.adj_key_,
           condition_key=self.condition_key_,
           only_active_gps=True,
           return_mu_std=True,
           node_batch_size=self.trainer.node_batch_size_)
        
        self.adata.uns[self.active_gp_names_key_] = self.get_active_gps()

        if (len(self.conditions_) > 0) & retrieve_cond_embeddings:
            self.adata.uns[self.cond_embed_key_] = self.get_cond_embeddings()

        if retrieve_recon_edge_probs:
            self.adata.obsp[self.recon_adj_key_] = self.get_recon_edge_probs()

        if (self.node_label_method_ == "one-hop-attention") & (
        retrieve_att_weights):
            self.adata.obsp[self.agg_alpha_key_] = (
                self.get_gene_expr_agg_att_weights(
                    node_batch_size=self.trainer.node_batch_size_))

        if mlflow_experiment_id is not None:
            mlflow.log_metric("n_active_gps",
                              len(self.adata.uns[self.active_gp_names_key_]))

    def compute_differential_gp_scores(
            self,
            cat_key: str,
            selected_gps: Optional[Union[str,list]]=None,
            selected_cats: Optional[Union[str,list]]=None,
            gp_scores_weight_normalization: bool=False,
            comparison_cats: Union[str, list]="rest",
            n_sample: int=10000,
            key_added: str="autotalker_differential_gp_scores",
            n_top_up_gps_retrieved: int=10,
            n_top_down_gps_retrieved: int=10,
            seed: int=0,
            adata: Optional[AnnData]=None) -> list:
        """
        Compute differential gene program / latent scores between a category and
        specified comparison categories for all categories in ´selected_cats´
        (by default all categories in ´adata.obs[cat_key]´). Differential gp
        scores are measured through the log Bayes Factor between the hypothesis
        h0 that the (normalized) gene program / latent scores of observations of
        the category under consideration (z0) are higher than the (normalized)
        gene program / latent score of observations of the comparison categories
        (z1) versus the alternative hypothesis h1 that the (normalized) gene
        program / latent scores of observations of the comparison categories
        (z1) are higher or equal to the (normalized) gene program / latent
        scores of observations of the category under consideration (z0). The
        log Bayes Factors per category are stored in a pandas DataFrame under
        ´adata.uns[key_added]´. The DataFrame also stores p_h0, the probability
        that z0 > z1 and p_h1, the probability that z1 >= z0. The rows are
        ordered by the log Bayes Factor. In addition, the (normalized) gene
        program / latent scores of the ´n_top_up_gps_retrieved´ top upregulated
        gene programs and ´n_top_down_gps_retrieved´ top downregulated gene
        programs will be stored in ´adata.obs´.

<<<<<<< HEAD
        Parts of the implementation are adapted from Lotfollahi, M. et al. 
        Biologically informed deep learning to infer gene program activity in
        single cells. bioRxiv 2022.02.05.479217 (2022)
        doi:10.1101/2022.02.05.479217;
=======
        Parts of the implementation are inspired by Lotfollahi, M. et al.
        Biologically informed deep learning to query gene programs in
        single-cell atlases. Nat. Cell Biol. 25, 337–350 (2023);
>>>>>>> 56301e98
        https://github.com/theislab/scarches/blob/master/scarches/models/expimap/expimap_model.py#L429
        (24.11.2022).

        Parameters
        ----------
        cat_key:
            Key under which the categories and comparison categories are stored
            in ´adata.obs´.
        selected_gps:
            List of gene program names for which differential gp scores will be
            computed. If ´None´, uses all active gene programs.
        selected_cats:
            List of category labels for which differential gp scores will be
            computed. If ´None´, uses all category labels from
            ´adata.obs[cat_key]´.
        gp_scores_weight_normalization:
            If ´True´, normalize the gp scores by the nb means gene expression
            decoder weights. If ´False´, normalize the gp scores by the signs of
            the summed nb means gene expression decoder weights.
        comparison_cats:
            Categories used as comparison group. If ´rest´, all categories other
            than the category under consideration are used as comparison group.
        n_sample:
            Number of observations to be drawn from the category and comparison
            categories for the log Bayes Factor computation.
        key_added:
            Key under which the differential gp scores pandas DataFrame is
            stored in ´adata.uns´.
        n_top_up_gps_retrieved:
            Number of top upregulated gene programs which will be returned and
            whose (normalized) gp scores will be stored in ´adata.obs´.
        n_top_down_gps_retrieved:
            Number of top downregulated gene programs which will be returned and
            whose (normalized) gp scores will be stored in ´adata.obs´.
        seed:
            Random seed for reproducible sampling.
        adata:
            AnnData object to be used. If ´None´, uses the adata object stored
            in the model instance.

        Returns
        ----------
        top_unique_gps:
            Names of ´n_top_up_gps_retrieved´ upregulated and
            ´n_top_down_gps_retrieved´ downregulated unique differential gene
            programs across all categories (duplicate gene programs that appear
            for multiple catgories are only considered once).
        """
        self._check_if_trained(warn=True)

        np.random.seed(seed)

        if adata is None:
            adata = self.adata

        active_gps = list(adata.uns[self.active_gp_names_key_])

        # Get selected gps
        if selected_gps is None:
            selected_gps = active_gps
        else:
            if isinstance(selected_gps, str):
                selected_gps = [selected_gps]
            for gp in selected_gps:
                if gp not in active_gps:
                    print(f"GP '{gp}' is not an active gene program. Continuing"
                          " anyways.")

        # Get indeces and weights for selected gps
        selected_gps_idx, selected_gps_weights = self.get_gp_data(
            selected_gps=selected_gps,
            adata=adata)

        # Get gp / latent scores for selected gps
        mu, std = self.get_latent_representation(
            adata=adata,
            counts_key=self.counts_key_,
            adj_key=self.adj_key_,
            condition_key=self.condition_key_,
            only_active_gps=False,
            return_mu_std=True,
            node_batch_size=self.trainer.node_batch_size_)
        mu_selected_gps = mu[:, selected_gps_idx]
        std_selected_gps = std[:, selected_gps_idx]

        # Normalize gp scores using the gene expression negative binomial means
        # decoder weights (if ´gp_scores_weight_normaliztion == True´), and, in
        # addition, correct them for zero inflation probabilities if
        # ´self.gene_expr_recon_dist == zinb´. Alternatively (if
        # ´gp_scores_weight_normalization == False´), just use the signs of the
        # summed gene expression negative binomial means decoder weights for
        # normalization. This normalization only causes a difference if a ´zinb´
        # gene expression reconstruction distribution is used as zero inflation
        # probabilities differ for different observations / cells and, as a
        # result also between a category and the comparison categories. The
        # effect of normalizing mu and std by the gene expression negative
        # binomial means decoder weight is cancelled out in the calculation of
        # the log bayes factors
        if gp_scores_weight_normalization:
            norm_factors = selected_gps_weights # dim: (2 x n_genes,
            # n_selected_gps)
            if self.gene_expr_recon_dist_ == "nb":
                mu_norm_factors = norm_factors.mean(0) # sum over genes; dim:
                # (n_selected_gps,)
                std_norm_factors = np.abs(norm_factors.mean(0)) # sum over
                # genes; dim: (n_selected_gps,); proportional increase of std
                # but no negative std
            elif self.gene_expr_recon_dist_ == "zinb":
                # Get zero inflation probabilities
                _, zi_probs = self.get_gene_expr_dist_params(
                    adata=adata,
                    counts_key=self.counts_key_,
                    adj_key=self.adj_key_)
                non_zi_probs = 1 - zi_probs # dim: (n_obs, 2 x n_genes)
                non_zi_probs_rep = np.repeat(non_zi_probs[:, :, np.newaxis],
                                             len(selected_gps),
                                             axis=2) # dim: (n_obs, 2 x n_genes,
                                             # n_selected_gps)
                norm_factors = np.repeat(norm_factors[np.newaxis, :],
                                         mu.shape[0],
                                         axis=0) # dim: (n_obs, 2 x n_genes,
                                         # n_selected_gps)
                norm_factors *= non_zi_probs_rep
        else:
            gp_weights_sum = selected_gps_weights.sum(0) # sum over genes
            gp_signs = np.zeros_like(gp_weights_sum)
            gp_signs[gp_weights_sum>0] = 1. # keep sign of gp score
            gp_signs[gp_weights_sum<0] = -1. # reverse sign of gp score
            norm_factors = gp_signs # dim: (n_selected_gps,)
            mu_norm_factors = norm_factors
            std_norm_factors = 1 # no negative std

        # Retrieve category values for each observation, as well as all existing
        # unique categories
        cat_values = adata.obs[cat_key].replace(np.nan, "NaN")
        cats = cat_values.unique()
        if selected_cats is None:
            selected_cats = cats
        elif isinstance(selected_cats, str):
            selected_cats = [selected_cats]

        # Check specified comparison categories
        if comparison_cats != "rest" and isinstance(comparison_cats, str):
            comparison_cats = [comparison_cats]
        if (comparison_cats != "rest" and not
        set(comparison_cats).issubset(cats)):
            raise ValueError("Comparison categories should be 'rest' (for "
                             "comparison with all other categories) or contain "
                             "existing categories.")

        # Compute differential gp scores for all selected categories that are
        # not part of the comparison categories
        scores = []
        for cat in selected_cats:
            if cat in comparison_cats:
                continue
            # Filter gp scores and normalization factors for the category under
            # consideration and comparison categories
            cat_mask = cat_values == cat
            if comparison_cats == "rest":
                comparison_cat_mask = ~cat_mask
            else:
                comparison_cat_mask = cat_values.isin(comparison_cats)

            # Aggregate normalization factors
            if norm_factors.ndim == 1 or norm_factors.ndim == 2:
                mu_norm_factors_cat = mu_norm_factors
                mu_norm_factors_comparison_cat =  mu_norm_factors
                std_norm_factors_cat = std_norm_factors
                std_norm_factors_comparison_cat = std_norm_factors
            elif norm_factors.ndim == 3:
                # Compute mean of normalization factors across genes for the
                # category under consideration and the comparison categories
                # respectively
                mu_norm_factors_cat = norm_factors[cat_mask].mean(1)
                std_norm_factors_cat = np.abs(norm_factors[cat_mask].mean(1))
                mu_norm_factors_comparison_cat = (
                    norm_factors[comparison_cat_mask].mean(1)) # dim:
                    # (n_selected_gps,)
                std_norm_factors_comparison_cat = np.abs(
                    norm_factors[comparison_cat_mask].mean(1)) # dim:
                    # (n_selected_gps,)             

            # Normalize gp scores
            mu_selected_gps_cat = (
                mu_selected_gps[cat_mask] * mu_norm_factors_cat)
            std_selected_gps_cat = (
                std_selected_gps[cat_mask] * std_norm_factors_cat)
            mu_selected_gps_comparison_cat = (
                mu_selected_gps[comparison_cat_mask] *
                mu_norm_factors_comparison_cat)
            std_selected_gps_comparison_cat = (
                std_selected_gps[comparison_cat_mask] *
                std_norm_factors_comparison_cat)

            # Generate random samples of category and comparison categories
            # observations with equal size
            cat_idx = np.random.choice(cat_mask.sum(),
                                       n_sample)
            comparison_cat_idx = np.random.choice(comparison_cat_mask.sum(),
                                                  n_sample)
            mu_selected_gps_cat_sample = mu_selected_gps_cat[cat_idx]
            std_selected_gps_cat_sample = std_selected_gps_cat[cat_idx]
            mu_selected_gps_comparison_cat_sample = (
                mu_selected_gps_comparison_cat[comparison_cat_idx])
            std_selected_gps_comparison_cat_sample = (
                std_selected_gps_comparison_cat[comparison_cat_idx])

            # Calculate gene program log Bayes Factors for the category
            to_reduce = (
                - (mu_selected_gps_cat_sample -
                mu_selected_gps_comparison_cat_sample) /
                np.sqrt(2 * (std_selected_gps_cat_sample ** 2 +
                std_selected_gps_comparison_cat_sample ** 2)))
            to_reduce = 0.5 * erfc(to_reduce)
            p_h0 = np.mean(to_reduce, axis=0)
            p_h1 = 1.0 - p_h0
            epsilon = 1e-12
            log_bayes_factor = np.log(p_h0 + epsilon) - np.log(p_h1 + epsilon)
            zeros_mask = (
                (np.abs(mu_selected_gps_cat_sample).sum(0) == 0) | 
                (np.abs(mu_selected_gps_comparison_cat_sample).sum(0) == 0))
            p_h0[zeros_mask] = 0
            p_h1[zeros_mask] = 0
            log_bayes_factor[zeros_mask] = 0

            # Store differential gp scores
            zipped = zip(
                selected_gps,
                p_h0,
                p_h1,
                log_bayes_factor)
            cat_scores = [{"category": cat,
                           "gene_program": gp,
                           "p_h0": p_h0,
                           "p_h1": p_h1,
                           "log_bayes_factor": log_bayes_factor}
                          for gp, p_h0, p_h1, log_bayes_factor in zipped]
            for score in cat_scores:
                scores.append(score)

        # Create result dataframe
        scores = pd.DataFrame(scores)
        scores.sort_values(by="log_bayes_factor", ascending=False, inplace=True)
        scores.reset_index(drop=True, inplace=True)
        adata.uns[key_added] = scores

        # Retrieve top unique gps and (normalized) gp scores
        top_unique_gps = []
        if n_top_up_gps_retrieved > 0 or n_top_down_gps_retrieved > 0:
            if mu_norm_factors.ndim == 2:
                mu_norm_factors = mu_norm_factors.mean(0) # mean over genes,
                # dim: (n_selected_gps,)
            elif norm_factors.ndim == 3:
                mu_norm_factors = norm_factors.mean(1) # mean over genes,
                # dim: (n_obs, n_selected_gps)
            mu_selected_gps *= mu_norm_factors # use broadcasting

            # Store ´n_top_up_gps_retrieved´ top upregulated gene program scores
            # in ´adata.obs´
            if n_top_up_gps_retrieved > 0:
                # Get unique top up gene programs while maintaining order
                top_up_gps = scores["gene_program"]
                _, top_up_gps_sort_idx = np.unique(top_up_gps,
                                                   return_index=True)
                top_up_gps = top_up_gps[np.sort(top_up_gps_sort_idx)]
                top_up_gps = top_up_gps[:n_top_up_gps_retrieved].to_list()
                top_up_gps_idx = [selected_gps.index(gp) for gp in top_up_gps]
                for gp, gp_idx in zip(top_up_gps, top_up_gps_idx):
                    adata.obs[gp] = mu_selected_gps[:, gp_idx]
                top_unique_gps.extend(top_up_gps)
            
            # Store ´n_top_down_gps_retrieved´ top downregulated gene program
            # scores in ´adata.obs´
            if n_top_down_gps_retrieved > 0:
                # Get unique top down gene programs while maintaining order
                top_down_gps = scores["gene_program"][::-1]
                top_down_gps.reset_index(inplace=True, drop=True)
                _, top_down_gps_sort_idx = np.unique(top_down_gps,
                                                     return_index=True)
                top_down_gps = top_down_gps[np.sort(top_down_gps_sort_idx)]
                top_down_gps = top_down_gps[:n_top_down_gps_retrieved].to_list()
                top_down_gps_idx = [selected_gps.index(gp) for
                                    gp in top_down_gps]
                for gp, gp_idx in zip(top_down_gps, top_down_gps_idx):
                    adata.obs[gp] = mu_selected_gps[:, gp_idx]
                top_unique_gps.extend(top_down_gps)
        top_unique_gps = list(set(top_unique_gps))
        return top_unique_gps

    def compute_gp_gene_importances(
            self,
            selected_gp: str,
            adata: Optional[AnnData]=None) -> pd.DataFrame:
        """
        Compute gene importances for the genes of a given gene program. Gene
        importances are determined by the normalized weights of the gene
        expression decoder, corrected for gene expression zero inflation in the
        case of ´self.edge_recon_dist == zinb´.

        Parameters
        ----------
        selected_gp:
            Name of the gene program for which the gene importances should be
            retrieved.
        adata:
            AnnData object to be used. If ´None´, uses the adata object stored
            in the model instance.
     
        Returns
        ----------
        gp_gene_importances_df:
            Pandas DataFrame containing genes, sign-corrected gene weights, gene
            importances and an indicator whether the gene belongs to the
            communication source or target, stored in ´gene_entity´.
        """
        self._check_if_trained(warn=True)
        
        if adata is None:
            adata = self.adata

        # Check if selected gene program is active
        active_gps = adata.uns[self.active_gp_names_key_]
        if selected_gp not in active_gps:
            print(f"GP '{selected_gp}' is not an active gene program. "
                  "Continuing anyways.")

        _, gp_weights = self.get_gp_data(selected_gps=selected_gp,
                                         adata=adata)

        # Correct signs of gp weights to be aligned with (normalized) gp scores
        if gp_weights.sum(0) < 0:
            gp_weights *= -1

        if self.gene_expr_recon_dist_ == "zinb":
            # Correct for zero inflation probabilities
            _, zi_probs = self.get_gene_expr_dist_params(
                adata=adata,
                counts_key=self.counts_key_,
                adj_key=self.adj_key_)
            non_zi_probs = 1 - zi_probs
            gp_weights_zi = gp_weights * non_zi_probs.sum(0) # sum over all obs
            # Normalize gp weights to get gene importances
            gp_gene_importances = np.abs(gp_weights_zi / np.abs(gp_weights_zi).sum(0))
        elif self.gene_expr_recon_dist_ == "nb":
            # Normalize gp weights to get gene importances
            gp_gene_importances = np.abs(gp_weights / np.abs(gp_weights).sum(0))

        # Create result dataframe
        gp_gene_importances_df = pd.DataFrame()
        gp_gene_importances_df["gene"] = [gene for gene in
                                          adata.var_names.tolist()] * 2
        gp_gene_importances_df["gene_entity"] = (["target"] *
                                                 len(adata.var_names) +
                                                 ["source"] *
                                                 len(adata.var_names))
        gp_gene_importances_df["gene_weight_sign_corrected"] = gp_weights
        gp_gene_importances_df["gene_importance"] = gp_gene_importances
        gp_gene_importances_df = (gp_gene_importances_df
            [gp_gene_importances_df["gene_importance"] != 0])
        gp_gene_importances_df.sort_values(by="gene_importance",
                                           ascending=False,
                                           inplace=True)
        gp_gene_importances_df.reset_index(drop=True, inplace=True)
        return gp_gene_importances_df

    def compute_latent_graph_connectivities(
            self,
            n_neighbors: int=15,
            mode: Literal["knn", "umap"]="knn",
            seed: int=42,
            adata: Optional[AnnData]=None):
        """
        Compute latent graph connectivities.

        Parameters
        ----------
        n_neighbors:
            Number of neighbors for graph connectivities computation.
        mode:
            Mode to be used for graph connectivities computation.
        seed:
            Random seed for reproducible computation.
        adata:
            AnnData object to be used. If ´None´, uses the adata object stored 
            in the model instance.
        """
        self._check_if_trained(warn=True)

        if adata is None:
            adata = self.adata

        # Validate that latent representation exists
        if self.latent_key_ not in adata.obsm:
            raise ValueError(f"Key '{self.latent_key_}' not found in "
                              "'adata.obsm'. Please make sure to first train "
                              "the model and store the latent representation in"
                              " 'adata.obsm'.")

        # Compute latent connectivities
        sc.pp.neighbors(adata=adata,
                        use_rep=self.latent_key_,
                        n_neighbors=n_neighbors,
                        random_state=seed,
                        key_added="latent")

    def get_gp_data(self,
                    selected_gps: Optional[Union[str, list]]=None,
                    adata: Optional[AnnData]=None
                    ) -> Tuple[np.ndarray, np.ndarray]:
        """
        Get the index of selected gene programs as well as their gene weights of
        the gene expression negative binomial means decoder.

        Parameters:
        ----------
        selected_gps:
            Names of the selected gene programs for which data should be
            retrieved.
        adata:
            AnnData object to be used. If ´None´, uses the adata object stored
            in the model instance.

        Returns:
        ----------
        selected_gps_idx:
            Index of the selected gene programs (dim: n_selected_gps,)
        selected_gp_weights:
            Gene expression decoder gene weights of the selected gene programs
            (dim: (n_genes, n_gps) if ´self.node_label_method == self´ or
            (2 x n_genes, n_gps) otherwise).
        """
        self._check_if_trained(warn=True)
        
        if adata is None:
            adata = self.adata

        # Get selected gps and their index
        all_gps = list(adata.uns[self.gp_names_key_])
        if selected_gps is None:
            selected_gps = all_gps
        elif isinstance(selected_gps, str):
            selected_gps = [selected_gps]
        selected_gps_idx = np.array([all_gps.index(gp) for gp in selected_gps])

        # Get gene weights of selected gps
        gp_weights = self.model.get_gp_weights()
        selected_gps_weights = (gp_weights[:, selected_gps_idx].cpu().detach()
                                .numpy())
        return selected_gps_idx, selected_gps_weights

    def get_cond_embeddings(self) -> np.ndarray:
        """
        Get the conditional embeddings.

        Returns:
        ----------
        cond_embed:
            Conditional embeddings.
        """
        self._check_if_trained(warn=True)
        
        cond_embed = self.model.cond_embedder.weight.cpu().detach().numpy()
        return cond_embed

    def get_active_gps(self) -> np.ndarray:
        """
        Get active gene programs based on the gene expression decoder gene
        weights of gene programs. Active gene programs are gene programs
        whose absolute gene weights aggregated over all genes are greater than
        ´self.active_gp_thresh_ratio_´ times the absolute gene weights
        aggregation of the gene program with the maximum value across all gene 
        programs.

        Parameters
        ----------
        adata:
            AnnData object to get the active gene programs for. If ´None´, uses
            the adata object stored in the model instance.

        Returns
        ----------
        active_gps:
            Gene program names of active gene programs (dim: n_active_gps,)
        """
        self._check_if_trained(warn=True)

        active_gp_mask = self.model.get_active_gp_mask()
        active_gp_mask = active_gp_mask.detach().cpu().numpy()
        active_gps = self.adata.uns[self.gp_names_key_][active_gp_mask]
        return active_gps

    def get_latent_representation(
            self, 
            adata: Optional[AnnData]=None,
            adata_atac: Optional[AnnData]=None,
            counts_key: Optional[str]="counts",
            adj_key: str="spatial_connectivities",
            condition_key: Optional[str]=None,
            only_active_gps: bool=True,
            return_mu_std: bool=False,
            node_batch_size: int=64,
            ) -> Union[np.ndarray, Tuple[np.ndarray, np.ndarray]]:
        """
        Get the latent / gene program representation from a trained model.

        Parameters
        ----------
        adata:
            AnnData object to get the latent representation for. If ´None´, uses
            the adata object stored in the model instance.
        counts_key:
            Key under which the counts are stored in ´adata.layer´. If ´None´,
            uses ´adata.X´ as counts. 
        adj_key:
            Key under which the sparse adjacency matrix is stored in 
            ´adata.obsp´.
        condition_key:
            Key under which the conditions are stored in ´adata.obs´.              
            only_active_gps:
            If ´True´, return only the latent representation of active gps.            
        return_mu_std:
            If `True`, return ´mu´ and ´std´ instead of latent features ´z´.

        Returns
        ----------
        z:
            Latent space features (dim: n_obs x n_active_gps or n_obs x n_gps).
        mu:
            Expected values of the latent posterior (dim: n_obs x n_active_gps 
            or n_obs x n_gps).
        std:
            Standard deviations of the latent posterior (dim: n_obs x 
            n_active_gps or n_obs x n_gps).
        """
        self._check_if_trained(warn=False)
        
        device = next(self.model.parameters()).device

        if adata is None:
            adata = self.adata
        if (adata_atac is None) & hasattr(self, "adata_atac"):
            adata_atac = self.adata_atac

        # Create single dataloader containing entire dataset
        data_dict = prepare_data(
            adata=adata,
            condition_label_encoder=self.model.condition_label_encoder_,
            adata_atac=adata_atac,
            counts_key=counts_key,
            adj_key=adj_key,
            condition_key=condition_key,
            edge_val_ratio=0.,
            edge_test_ratio=0.,
            node_val_ratio=0.,
            node_test_ratio=0.)
        node_masked_data = data_dict["node_masked_data"]
        loader_dict = initialize_dataloaders(
            node_masked_data=node_masked_data,
            edge_train_data=None,
            edge_val_data=None,
            edge_batch_size=None,
            node_batch_size=node_batch_size,
            shuffle=False)
        node_loader = loader_dict["node_train_loader"]

        # Get number of gene programs
        if only_active_gps:
            n_gps = self.get_active_gps().shape[0]
        else:
            n_gps = (self.n_nonaddon_gps_ + self.n_addon_gps_ )

        # Initialize latent vectors
        if return_mu_std:
            mu = np.empty(shape=(adata.shape[0], n_gps))
            std = np.empty(shape=(adata.shape[0], n_gps))
        else:
            z = np.empty(shape=(adata.shape[0], n_gps))

        # Get latent representation for each batch of the dataloader and put it
        # into latent vectors
        for i, node_batch in enumerate(node_loader):
            n_obs_before_batch = i * node_batch_size
            n_obs_after_batch = n_obs_before_batch + node_batch.batch_size
            node_batch = node_batch.to(device)
            if return_mu_std:
                mu_batch, std_batch = self.model.get_latent_representation(
                    node_batch=node_batch,
                    only_active_gps=only_active_gps,
                    return_mu_std=True)
                mu[n_obs_before_batch:n_obs_after_batch, :] = (
                    mu_batch.detach().cpu().numpy())
                std[n_obs_before_batch:n_obs_after_batch, :] = (
                    std_batch.detach().cpu().numpy())
            else:
                z_batch = self.model.get_latent_representation(
                    node_batch=node_batch,
                    only_active_gps=only_active_gps,
                    return_mu_std=False)
                z[n_obs_before_batch:n_obs_after_batch, :] = (
                    z_batch.detach().cpu().numpy())
        if return_mu_std:
            return mu, std
        else:
            return z
    
    @torch.no_grad()
    def get_recon_edge_probs(self,      
                             node_batch_size: int=2048,
                             device: Optional[str]=None,
                             edge_thresh: Optional[float]=None,
                             n_neighbors: Optional[int]=None,
                             return_edge_probs: bool=False
                             ) -> Union[sp.csr_matrix, torch.Tensor]:
        """
        Get the reconstructed adjacency matrix (or edge probability matrix if 
        ´return_edge_probs == True´ from a trained Autotalker model.

        Parameters
        ----------
        node_batch_size:
            Batch size for batched decoder forward pass to alleviate memory
            consumption. Only relevant if ´return_edge_probs == False´.
        device:
            Device where the computation will be executed.
        edge_thresh:
            Probability threshold above or equal to which edge probabilities
            lead to a reconstructed edge. If ´None´, ´n_neighbors´ will be used
            to compute an independent edge threshold for each observation.
        n_neighbors:
            Number of neighbors used to compute an independent edge threshold
            for each observation (before the adjacency matrix is made
            symmetric).Only applies if ´edge_thresh is None´. In some occassions
            when multiple edges have the same probability, the number of
            reconstructed edges can slightly deviate from ´n_neighbors´. If
            ´None´, the number of neighbors in the original (symmetric) spatial
            graph stored in ´adata.obsp[self.adj_key_]´ are used to compute an
            independent edge threshold for each observation (in this case the
            adjacency matrix is not made symmetric). 
        return_edge_probs:
            If ´True´, return a matrix of edge probabilities instead of the
            reconstructed adjacency matrix. This will require a lot of memory
            as a dense tensor will be returned instead of a sparse matrix.

        Returns
        ----------
        adj_recon:
            Sparse scipy matrix containing reconstructed edges (dim: n_nodes x
            n_nodes).
        adj_recon_probs:
            Tensor containing edge probabilities (dim: n_nodes x n_nodes).
        """
        self._check_if_trained(warn=False)
        model_device = next(self.model.parameters()).device
        if device is None:
            # Get device from model
            device = model_device
        else:
            self.model.to(device)

        if edge_thresh is None:
            compute_edge_thresh = True

        # Get conditional embeddings for each observation
        if (len(self.conditions_) > 0) & \
        ("graph_decoder" in self.cond_embed_injection_):
            if self.cond_embed_key_ not in self.adata.uns:
                raise ValueError("Please first store the conditional embeddings"
                                f" in adata.uns['{self.cond_embed_key_}']. They"
                                " can be retrieved via "
                                "'model.get_cond_embeddings()'.")
            cond_labels = self.adata.obs[self.condition_key_]
            cond_label_encodings = cond_labels.map(
                self.model.condition_label_encoder_).values
            cond_embed = torch.tensor(
                self.adata.uns[self.cond_embed_key_][cond_label_encodings],
                device=device)
        else:
            cond_embed = None
        
        # Get the latent representation for each observation
        if self.latent_key_ not in self.adata.obsm:
            raise ValueError("Please first store the latent representations in "
                             f"adata.obsm['{self.latent_key_}']. They can be "
                             "retrieved via "
                             "'model.get_latent_representation()'.")
        z = torch.tensor(self.adata.obsm[self.latent_key_], device=device)

        # Add 0s for inactive gps back to stored latent representation which
        # only contains active gps (model expects all gps with inactive ones
        # having 0 values)
        active_gp_mask = self.model.get_active_gp_mask()
        z_with_inactive = torch.zeros((z.shape[0], active_gp_mask.shape[0]),
                                      dtype=torch.float64, device=device)
        active_gp_idx = (active_gp_mask == 1).nonzero().t()
        active_gp_idx = active_gp_idx.repeat(z_with_inactive.shape[0], 1)
        z_with_inactive = z_with_inactive.scatter(1, active_gp_idx, z)

        if not return_edge_probs:
            # Initialize global reconstructed adjacency matrix
            adj_recon = sp.lil_matrix((len(self.adata), len(self.adata)))

            for i in range(0, len(self.adata), node_batch_size):
                # Get edge probabilities for current batch
                adj_recon_logits = self.model.graph_decoder(
                    z=z_with_inactive,
                    cond_embed=cond_embed,
                    reduced_obs_start_idx=i,
                    reduced_obs_end_idx=i+node_batch_size)
                adj_recon_probs_batch = torch.sigmoid(adj_recon_logits)

                if compute_edge_thresh:
                    if n_neighbors is None:
                        # Get neighbors from spatial (input) adjacency matrix
                        n_neighs_adj = np.array(
                            self.adata.obsp[self.adj_key_][i: i+node_batch_size]
                            .sum(axis=1).astype(int)).flatten()
                    else:
                        n_neighs_adj = np.ones(
                            [adj_recon_probs_batch.shape[0]],
                            dtype=int) * n_neighbors
                    adj_recon_probs_batch_sorted = adj_recon_probs_batch.sort(
                        descending=True)[0]
                    edge_thresh = adj_recon_probs_batch_sorted[
                        np.arange(adj_recon_probs_batch_sorted.shape[0]),
                        n_neighs_adj-1]
                    edge_thresh = edge_thresh.view(-1, 1).expand_as(
                        adj_recon_probs_batch)

                # Convert edge probabilities to edges
                adj_recon_batch = (adj_recon_probs_batch >= edge_thresh).long()
                adj_recon_batch = adj_recon_batch.cpu().numpy()
                adj_recon[i:i+node_batch_size, :] = adj_recon_batch
        else:
            adj_recon_logits = self.model.graph_decoder(
                z=z_with_inactive,
                cond_embed=cond_embed)
            adj_recon_probs = torch.sigmoid(adj_recon_logits)

        if device is not None:
            # Move model back to original device
            self.model.to(model_device)

        if not return_edge_probs:
            adj_recon = adj_recon.tocsr(copy=False)
            if n_neighbors is not None:
                # Make adjacency matrix symmetric
                adj_recon = adj_recon.maximum(adj_recon.T)
            return adj_recon
        else:
            return adj_recon_probs

    @torch.no_grad()
    def get_gene_expr_agg_att_weights(
            self,      
            node_batch_size: int=64) -> sp.csr_matrix:
        """
        Get the mean attention weights (over all heads) of the gene expression
        node label aggregator. The attention weights indicate how much
        importance each node / observation has attributed to its neighboring
        nodes / observations for the gene expression reconstruction task.

        Parameters
        ----------
        node_batch_size:
            Batch size that is used by the dataloader.

        Returns
        ----------
        agg_alpha:
            A sparse scipy matrix containing the mean attention weights over all
            heads of the gene expression node label aggregator (dim: n_obs x
            n_obs). Row-wise sums will be 1 for each observation. The matrix is
            not symmetric.
        """
        self._check_if_trained(warn=False)
        device = next(self.model.parameters()).device

        if self.node_label_method_ != "one-hop-attention":
            raise ValueError("The node label aggregator attention weights can "
                             " only be retrieved if 'one-hop-attention' has "
                             "been used as node label method.")

        # Initialize global attention weights matrix
        agg_alpha = sp.lil_matrix((len(self.adata), len(self.adata)))

        # Create single dataloader containing entire dataset
        data_dict = prepare_data(
            adata=self.adata,
            condition_label_encoder=self.model.condition_label_encoder_,
            counts_key=self.counts_key_,
            adj_key=self.adj_key_,
            condition_key=self.condition_key_,
            edge_val_ratio=0.,
            edge_test_ratio=0.,
            node_val_ratio=0.,
            node_test_ratio=0.)
        node_masked_data = data_dict["node_masked_data"]
        loader_dict = initialize_dataloaders(
            node_masked_data=node_masked_data,
            edge_train_data=None,
            edge_val_data=None,
            edge_batch_size=None,
            node_batch_size=node_batch_size,
            shuffle=False)
        node_loader = loader_dict["node_train_loader"]

        # Get attention weights for each node batch of the dataloader and put
        # them into the global attention weights matrix
        for i, node_batch in enumerate(node_loader):
            node_batch = node_batch.to(device)
            n_obs_before_batch = i * node_batch_size
            n_obs_after_batch = n_obs_before_batch + node_batch.batch_size

            _, alpha = (self.model.node_label_aggregator(
                x=node_batch.x,
                edge_index=node_batch.edge_index,
                return_attention_weights=True))

            # Get edge index and attention weights of current node batch only
            # (exclude sampled neighbors)
            alpha_edge_index = node_batch.edge_attr[
                (node_batch.edge_attr[:, 1] >= n_obs_before_batch) &
                (node_batch.edge_attr[:, 1] < n_obs_after_batch)]
            alpha = alpha[:alpha_edge_index.shape[0]]

            # Compute mean over attention heads
            mean_alpha = alpha.mean(dim=-1)

            # Insert attention weights from current node batch in global
            # attention weights matrix
            alpha_edge_index = alpha_edge_index.cpu().numpy()
            mean_alpha = mean_alpha.cpu().numpy()
            agg_alpha[alpha_edge_index[:, 1],
                      alpha_edge_index[:, 0]] = mean_alpha
        agg_alpha = agg_alpha.tocsr(copy=False)
        return agg_alpha
    

    def get_gene_expr_dist_params(
            self, 
            adata: Optional[AnnData]=None,
            counts_key: str="counts",
            adj_key: str="spatial_connectivities",
            ) -> Union[np.ndarray, Tuple[np.ndarray, np.ndarray]]:
        """
        Get the gene expression distribution parameters from a trained model. 
        This is either (´nb_means´, ´zi_probs´) if a zero-inflated negative 
        binomial is used to model gene expression or ´nb_means´ if a negative 
        binomial is used to model gene expression.

        Parameters
        ----------
        adata:
            AnnData object to get the gene expression distribution parameters
            for. If ´None´, uses the adata object stored in the model instance.
        counts_key:
            Key under which the counts are stored in ´adata.layer´. If ´None´,
            uses ´adata.X´ as counts.  
        adj_key:
            Key under which the sparse adjacency matrix is stored in 
            ´adata.obsp´.       

        Returns
        ----------
        nb_means:
            Expected values of the negative binomial distribution (dim: n_obs x
            n_genes).
        zi_probs:
            Zero-inflation probabilities of the zero-inflated negative binomial
            distribution (dim: n_obs x n_genes).
        """
        self._check_if_trained(warn=False)

        device = next(self.model.parameters()).device
        
        if adata is None:
            adata = self.adata

        dataset = SpatialAnnTorchDataset(adata=adata,
                                         counts_key=counts_key,
                                         adj_key=adj_key)
        x = dataset.x.to(device)
        edge_index = dataset.edge_index.to(device)
        log_library_size = torch.log(x.sum(1)).unsqueeze(1)

        mu, _ = self.model.get_latent_representation(
            x=x,
            edge_index=edge_index,
            only_active_gps=False,
            return_mu_std=True)

        if self.gene_expr_recon_dist_ == "nb":
            nb_means = self.model.get_gene_expr_dist_params(
                z=mu,
                log_library_size=log_library_size)
            nb_means = nb_means.detach().cpu().numpy()
            return nb_means
        if self.gene_expr_recon_dist_ == "zinb":
            nb_means, zi_prob_logits = self.model.get_gene_expr_dist_params(
                z=mu,
                log_library_size=log_library_size)
            zi_probs = torch.sigmoid(zi_prob_logits)
            nb_means = nb_means.detach().cpu().numpy()
            zi_probs = zi_probs.detach().cpu().numpy()
            return nb_means, zi_probs

    def get_gp_summary(self) -> pd.DataFrame:
        """
        Returns
        ----------
        gp_summary_df:
            DataFrame with gene program summary information.

        TO DO: extend to addon gps.
        """
        # Get source and target (sign corrected) gene weights
        _, gp_weights = self.get_gp_data()
        gp_weights_sum = gp_weights.sum(0) # sum over genes
        gp_weights_signs = np.zeros_like(gp_weights_sum)
        gp_weights_signs[gp_weights_sum>0] = 1. # keep sign of gp score
        gp_weights_signs[gp_weights_sum<0] = -1. # reverse sign of gp score
        gp_weights *= gp_weights_signs

        if self.gene_expr_recon_dist_ == "zinb":
            # Correct for zero inflation probabilities
            _, zi_probs = self.get_gene_expr_dist_params(
                adata=self.adata,
                counts_key=self.counts_key_,
                adj_key=self.adj_key_)
            non_zi_probs = 1 - zi_probs
            gp_weights_zi = gp_weights * non_zi_probs.sum(0) # sum over all obs
            # Normalize gp weights to get gene importances
            gp_gene_importances = np.abs(gp_weights_zi / np.abs(gp_weights_zi).sum(0))
        elif self.gene_expr_recon_dist_ == "nb":
            # Normalize gp weights to get gene importances
            gp_gene_importances = np.abs(gp_weights / np.abs(gp_weights).sum(0))

        gp_weights = np.transpose(gp_weights)
        gp_gene_importances = np.transpose(gp_gene_importances)
        gp_source_genes_weights_all_arr = gp_weights[:, int(gp_weights.shape[1]/2):]
        gp_target_genes_weights_all_arr = gp_weights[:, :int(gp_weights.shape[1]/2)]
        gp_source_gene_importances_all_arr = gp_gene_importances[:, int(gp_weights.shape[1]/2):]
        gp_target_gene_importances_all_arr = gp_gene_importances[:, :int(gp_weights.shape[1]/2)]

        # Get source and target genes
        gp_source_genes_mask = np.transpose(
            self.adata.varm[self.gp_sources_mask_key_] != 0)
        gp_target_genes_mask = np.transpose(
            self.adata.varm[self.gp_targets_mask_key_] != 0)
        
        # Add entries to gp mask for addon gps
        if self.n_addon_gps_ > 0:
            addon_gp_source_genes_mask = np.ones((self.n_addon_gps_,
                                                  self.adata.n_vars), dtype=bool)
            addon_gp_target_genes_mask = np.ones((self.n_addon_gps_,
                                                  self.adata.n_vars), dtype=bool)
            gp_source_genes_mask = np.concatenate(
                (gp_source_genes_mask, addon_gp_source_genes_mask), axis=0)
            gp_target_genes_mask = np.concatenate(
                (gp_target_genes_mask, addon_gp_target_genes_mask), axis=0)

        # Get active gp mask
        gp_active_status = np.array(self.model.get_active_gp_mask()).tolist()

        active_gps = list(self.get_active_gps())
        all_gps = list(self.adata.uns[self.gp_names_key_])

        # Collect info for each gp in lists of lists
        gp_names = []
        active_gp_idx = [] # Index among active gene programs
        all_gp_idx = [] # Index among all gene programs
        n_source_genes = []
        n_non_zero_source_genes = []
        n_target_genes = []
        n_non_zero_target_genes = []
        gp_source_genes = []
        gp_target_genes = []
        gp_source_genes_weights = []
        gp_target_genes_weights = []
        gp_source_genes_importances = []
        gp_target_genes_importances = []
        for (gp_name,
             gp_source_genes_idx,
             gp_target_genes_idx,
             gp_source_genes_weights_arr,
             gp_target_genes_weights_arr,
             gp_source_genes_importances_arr,
             gp_target_genes_importances_arr) in zip(
                self.adata.uns[self.gp_names_key_],
                gp_source_genes_mask,
                gp_target_genes_mask,
                gp_source_genes_weights_all_arr,
                gp_target_genes_weights_all_arr,
                gp_source_gene_importances_all_arr,
                gp_target_gene_importances_all_arr):
            gp_names.append(gp_name)
            active_gp_idx.append(active_gps.index(gp_name)
                                 if gp_name in active_gps else np.nan)
            all_gp_idx.append(all_gps.index(gp_name))

            # Sort source genes according to absolute weights
            sorted_source_genes_weights = []
            sorted_source_genes_importances = []
            sorted_source_genes = []
            for _, weights, importances, genes in sorted(zip(
                np.abs(np.around(gp_source_genes_weights_arr[gp_source_genes_idx],
                                 decimals=4)),
                np.around(gp_source_genes_weights_arr[gp_source_genes_idx],
                          decimals=4),
                np.around(gp_source_genes_importances_arr[gp_source_genes_idx],
                          decimals=4),        
                self.adata.var_names[gp_source_genes_idx].tolist()),reverse=True):
                    sorted_source_genes.append(genes)
                    sorted_source_genes_weights.append(weights)
                    sorted_source_genes_importances.append(importances)
            
            # Sort target genes according to absolute weights
            sorted_target_genes_weights = []
            sorted_target_genes_importances = []
            sorted_target_genes = []
            for _, weights, importances, genes in sorted(zip(
                np.abs(np.around(gp_target_genes_weights_arr[gp_target_genes_idx],
                                 decimals=4)),
                np.around(gp_target_genes_weights_arr[gp_target_genes_idx],
                          decimals=4),                 
                np.around(gp_target_genes_importances_arr[gp_target_genes_idx],
                          decimals=4),
                self.adata.var_names[gp_target_genes_idx].tolist()), reverse=True):
                    sorted_target_genes.append(genes)
                    sorted_target_genes_weights.append(weights)
                    sorted_target_genes_importances.append(importances)                 
                
            n_source_genes.append(len(sorted_source_genes))
            n_non_zero_source_genes.append(len(np.array(
                sorted_source_genes_weights).nonzero()[0]))
            n_target_genes.append(len(sorted_target_genes))
            n_non_zero_target_genes.append(len(np.array(
                sorted_target_genes_weights).nonzero()[0]))
            gp_source_genes.append(sorted_source_genes)
            gp_target_genes.append(sorted_target_genes)
            gp_source_genes_weights.append(sorted_source_genes_weights)
            gp_target_genes_weights.append(sorted_target_genes_weights)
            gp_source_genes_importances.append(sorted_source_genes_importances)
            gp_target_genes_importances.append(sorted_target_genes_importances)
   
        gp_summary_df = pd.DataFrame(
            {"gp_name": gp_names,
             "all_gp_idx": all_gp_idx,
             "gp_active": gp_active_status,
             "active_gp_idx": active_gp_idx,
             "n_source_genes": n_source_genes,
             "n_non_zero_source_genes": n_non_zero_source_genes,
             "n_target_genes": n_target_genes,
             "n_non_zero_target_genes": n_non_zero_target_genes,
             "gp_source_genes": gp_source_genes,
             "gp_target_genes": gp_target_genes,
             "gp_source_genes_weights_sign_corrected": gp_source_genes_weights,
             "gp_target_genes_weights_sign_corrected": gp_target_genes_weights,
             "gp_source_genes_importances": gp_source_genes_importances,
             "gp_target_genes_importances": gp_target_genes_importances})

        gp_summary_df["active_gp_idx"] = (
            gp_summary_df["active_gp_idx"].astype("Int64"))
        
        return gp_summary_df<|MERGE_RESOLUTION|>--- conflicted
+++ resolved
@@ -679,16 +679,9 @@
         gene programs and ´n_top_down_gps_retrieved´ top downregulated gene
         programs will be stored in ´adata.obs´.
 
-<<<<<<< HEAD
-        Parts of the implementation are adapted from Lotfollahi, M. et al. 
-        Biologically informed deep learning to infer gene program activity in
-        single cells. bioRxiv 2022.02.05.479217 (2022)
-        doi:10.1101/2022.02.05.479217;
-=======
         Parts of the implementation are inspired by Lotfollahi, M. et al.
         Biologically informed deep learning to query gene programs in
         single-cell atlases. Nat. Cell Biol. 25, 337–350 (2023);
->>>>>>> 56301e98
         https://github.com/theislab/scarches/blob/master/scarches/models/expimap/expimap_model.py#L429
         (24.11.2022).
 
