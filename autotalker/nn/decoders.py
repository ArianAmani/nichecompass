--- conflicted
+++ resolved
@@ -120,10 +120,7 @@
     def forward(self,
                 z: torch.Tensor,
                 log_library_size: torch.Tensor,
-<<<<<<< HEAD
-                cond_embed: Optional[torch.Tensor]=None,
-=======
->>>>>>> c7bfa892
+                cond_embed: Optional[torch.Tensor]=None
                 ) -> Tuple[torch.Tensor, torch.Tensor]:
         """
         Forward pass of the masked gene expression decoder.
